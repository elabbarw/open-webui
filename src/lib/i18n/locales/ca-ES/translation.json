{
	"'s', 'm', 'h', 'd', 'w' or '-1' for no expiration.": "'s', 'm', 'h', 'd', 'w' o '-1' perquè no caduqui mai.",
	"(Beta)": "(Beta)",
	"(e.g. `sh webui.sh --api`)": "(p. ex. `sh webui.sh --api`)",
	"(latest)": "(últim)",
	"{{ models }}": "{{ models }}",
	"{{ owner }}: You cannot delete a base model": "{{ owner }}: No es pot eliminar un model base",
	"{{modelName}} is thinking...": "{{modelName}} està pensant...",
	"{{user}}'s Chats": "Els xats de {{user}}",
	"{{webUIName}} Backend Required": "El Backend de {{webUIName}} és necessari",
	"A task model is used when performing tasks such as generating titles for chats and web search queries": "Un model de tasca s'utilitza quan es realitzen tasques com ara generar títols per a xats i consultes de cerca per a la web",
	"a user": "un usuari",
	"About": "Sobre",
	"Account": "Compte",
	"Account Activation Pending": "Activació del compte pendent",
	"Accurate information": "Informació precisa",
	"Active Users": "Usuaris actius",
	"Add": "Afegir",
	"Add a model id": "Afegeix un identificador de model",
	"Add a short description about what this model does": "Afegeix una breu descripció sobre què fa aquest model",
	"Add a short title for this prompt": "Afegeix un títol curt per a aquesta indicació",
	"Add a tag": "Afegeix una etiqueta",
	"Add custom prompt": "Afegir una indicació personalitzada",
	"Add Docs": "Afegir documents",
	"Add Files": "Afegir arxius",
	"Add Memory": "Afegir memòria",
	"Add message": "Afegir un missatge",
	"Add Model": "Afegir un model",
	"Add Tags": "Afegir etiquetes",
	"Add User": "Afegir un usuari",
	"Adjusting these settings will apply changes universally to all users.": "Si ajustes aquesta configuració, els canvis s'aplicaran de manera universal a tots els usuaris.",
	"admin": "administrador",
	"Admin": "Administrador",
	"Admin Panel": "Panell d'administració",
	"Admin Settings": "Configuració d'administració",
	"Admins have access to all tools at all times; users need tools assigned per model in the workspace.": "Els administradors tenen accés a totes les eines en tot moment; els usuaris necessiten eines assignades per model a l'espai de treball.",
	"Advanced Parameters": "Paràmetres avançats",
	"Advanced Params": "Paràmetres avançats",
	"all": "tots",
	"All Documents": "Tots els documents",
	"All Users": "Tots els usuaris",
	"Allow": "Permetre",
	"Allow Chat Deletion": "Permetre la supressió del xat",
	"Allow non-local voices": "Permetre veus no locals",
	"Allow User Location": "Permetre la ubicació de l'usuari",
	"Allow Voice Interruption in Call": "",
	"alphanumeric characters and hyphens": "caràcters alfanumèrics i guions",
	"Already have an account?": "Ja tens un compte?",
	"an assistant": "un assistent",
	"and": "i",
	"and create a new shared link.": "i crear un nou enllaç compartit.",
	"API Base URL": "URL Base de l'API",
	"API Key": "clau API",
	"API Key created.": "clau API creada.",
	"API keys": "Claus de l'API",
	"April": "Abril",
	"Archive": "Arxiu",
	"Archive All Chats": "Arxiva tots els xats",
	"Archived Chats": "Xats arxivats",
	"are allowed - Activate this command by typing": "estan permesos - Activa aquesta comanda escrivint",
	"Are you sure?": "Estàs segur?",
	"Attach file": "Adjuntar arxiu",
	"Attention to detail": "Atenció al detall",
	"Audio": "Àudio",
	"August": "Agost",
	"Auto-playback response": "Reproduir la resposta automàticament",
	"AUTOMATIC1111 Base URL": "URL Base d'AUTOMATIC1111",
	"AUTOMATIC1111 Base URL is required.": "Es requereix l'URL Base d'AUTOMATIC1111.",
	"available!": "disponible!",
	"Back": "Enrere",
	"Bad Response": "Resposta errònia",
	"Banners": "Banners",
	"Base Model (From)": "Model base (des de)",
	"Batch Size (num_batch)": "Mida del lot (num_batch)",
	"before": "abans",
	"Being lazy": "Essent mandrós",
	"Brave Search API Key": "Clau API de Brave Search",
	"Bypass SSL verification for Websites": "Desactivar la verificació SSL per a l'accés a Internet",
	"Call": "Trucada",
	"Call feature is not supported when using Web STT engine": "La funció de trucada no s'admet quan s'utilitza el motor Web STT",
	"Camera": "Càmera",
	"Cancel": "Cancel·lar",
	"Capabilities": "Capacitats",
	"Change Password": "Canviar la contrasenya",
	"Chat": "Xat",
	"Chat Background Image": "Imatge de fons del xat",
	"Chat Bubble UI": "Chat Bubble UI",
	"Chat direction": "Direcció del xat",
	"Chat History": "Històric del xat",
	"Chat History is off for this browser.": "L'historic del xat està desactivat per a aquest navegador.",
	"Chats": "Xats",
	"Check Again": "Comprovar-ho de nou",
	"Check for updates": "Comprovar si hi ha actualitzacions",
	"Checking for updates...": "Comprovant actualitzacions...",
	"Choose a model before saving...": "Triar un model abans de desar...",
	"Chunk Overlap": "Solapament de blocs",
	"Chunk Params": "Paràmetres dels blocs",
	"Chunk Size": "Mida del bloc",
	"Citation": "Cita",
	"Clear memory": "Esborrar la memòria",
	"Click here for help.": "Clica aquí per obtenir ajuda.",
	"Click here to": "Clic aquí per",
	"Click here to download user import template file.": "Fes clic aquí per descarregar l'arxiu de plantilla d'importació d'usuaris",
	"Click here to select": "Clica aquí per seleccionar",
	"Click here to select a csv file.": "Clica aquí per seleccionar un fitxer csv.",
	"Click here to select a py file.": "Clica aquí per seleccionar un fitxer py.",
	"Click here to select documents.": "Clica aquí per seleccionar documents.",
	"click here.": "clica aquí.",
	"Click on the user role button to change a user's role.": "Clica sobre el botó de rol d'usuari per canviar el rol d'un usuari.",
	"Clone": "Clonar",
	"Close": "Tancar",
	"Collection": "Col·lecció",
	"ComfyUI": "ComfyUI",
	"ComfyUI Base URL": "URL base de ComfyUI",
	"ComfyUI Base URL is required.": "L'URL base de ComfyUI és obligatòria.",
	"Command": "Comanda",
	"Concurrent Requests": "Peticions simultànies",
	"Confirm": "Confirmar",
	"Confirm Password": "Confirmar la contrasenya",
	"Confirm your action": "Confirma la teva acció",
	"Connections": "Connexions",
	"Contact Admin for WebUI Access": "Posat en contacte amb l'administrador per accedir a WebUI",
	"Content": "Contingut",
<<<<<<< HEAD
	"Context Length": "Longitud del Context",
	"Continue Response": "Continua la Resposta",
	"Continue with {{provider}}": "",
=======
	"Context Length": "Mida del context",
	"Continue Response": "Continuar la resposta",
>>>>>>> f54a66b8
	"Copied shared chat URL to clipboard!": "S'ha copiat l'URL compartida al porta-retalls!",
	"Copy": "Copiar",
	"Copy last code block": "Copiar l'últim bloc de codi",
	"Copy last response": "Copiar l'última resposta",
	"Copy Link": "Copiar l'enllaç",
	"Copying to clipboard was successful!": "La còpia al porta-retalls s'ha realitzat amb èxit!",
	"Create a model": "Crear un model",
	"Create Account": "Crear un compte",
	"Create new key": "Crear una nova clau",
	"Create new secret key": "Crear una nova clau secreta",
	"Created at": "Creat el",
	"Created At": "Creat el",
	"Created by": "Creat per",
	"CSV Import": "Importar CSV",
	"Current Model": "Model actual",
	"Current Password": "Contrasenya actual",
	"Custom": "Personalitzat",
	"Customize models for a specific purpose": "Personalitzar models per a un propòsit específic",
	"Dark": "Fosc",
	"Dashboard": "Tauler",
	"Database": "Base de dades",
	"December": "Desembre",
	"Default": "Per defecte",
	"Default (Automatic1111)": "Per defecte (Automatic1111)",
	"Default (SentenceTransformers)": "Per defecte (SentenceTransformers)",
	"Default Model": "Model per defecte",
	"Default model updated": "Model per defecte actualitzat",
	"Default Prompt Suggestions": "Suggeriments d'indicació per defecte",
	"Default User Role": "Rol d'usuari per defecte",
	"delete": "eliminar",
	"Delete": "Eliminar",
	"Delete a model": "Eliminar un model",
	"Delete All Chats": "Eliminar tots els xats",
	"Delete chat": "Eliminar xat",
	"Delete Chat": "Eliminar xat",
	"Delete chat?": "Eliminar el xat?",
	"delete this link": "Eliminar aquest enllaç",
	"Delete User": "Eliminar usuari",
	"Deleted {{deleteModelTag}}": "S'ha eliminat {{deleteModelTag}}",
	"Deleted {{name}}": "S'ha eliminat {{name}}",
	"Description": "Descripció",
	"Didn't fully follow instructions": "No s'han seguit les instruccions completament",
	"Discover a function": "",
	"Discover a model": "Descobrir un model",
	"Discover a prompt": "Descobrir una indicació",
	"Discover a tool": "",
	"Discover, download, and explore custom functions": "",
	"Discover, download, and explore custom prompts": "Descobrir, descarregar i explorar indicacions personalitzades",
	"Discover, download, and explore custom tools": "",
	"Discover, download, and explore model presets": "Descobrir, descarregar i explorar models preconfigurats",
	"Dismissible": "Descartable",
	"Display Emoji in Call": "Mostrar emojis a la trucada",
	"Display the username instead of You in the Chat": "Mostrar el nom d'usuari en lloc de 'Tu' al xat",
	"Document": "Document",
	"Document Settings": "Configuració de documents",
	"Documentation": "Documentació",
	"Documents": "Documents",
	"does not make any external connections, and your data stays securely on your locally hosted server.": "no realitza connexions externes, i les teves dades romanen segures al teu servidor allotjat localment.",
	"Don't Allow": "No permetre",
	"Don't have an account?": "No tens un compte?",
	"Don't like the style": "No t'agrada l'estil?",
	"Done": "",
	"Download": "Descarregar",
	"Download canceled": "Descàrrega cancel·lada",
	"Download Database": "Descarregar la base de dades",
	"Drop any files here to add to the conversation": "Deixa qualsevol arxiu aquí per afegir-lo a la conversa",
	"e.g. '30s','10m'. Valid time units are 's', 'm', 'h'.": "p. ex. '30s','10m'. Les unitats de temps vàlides són 's', 'm', 'h'.",
	"Edit": "Editar",
	"Edit Doc": "Editar el document",
	"Edit Memory": "Editar la memòria",
	"Edit User": "Editar l'usuari",
	"Email": "Correu electrònic",
	"Embedding Batch Size": "Mida del lot d'incrustació",
	"Embedding Model": "Model d'incrustació",
	"Embedding Model Engine": "Motor de model d'incrustació",
	"Embedding model set to \"{{embedding_model}}\"": "Model d'incrustació configurat a \"{{embedding_model}}\"",
	"Enable Chat History": "Activar l'historial de xats",
	"Enable Community Sharing": "Activar l'ús compartit amb la comunitat",
	"Enable New Sign Ups": "Permetre nous registres",
	"Enable Web Search": "Activar la cerca web",
	"Ensure your CSV file includes 4 columns in this order: Name, Email, Password, Role.": "Assegura't que els teus fitxers CSV inclouen 4 columnes en aquest ordre: Nom, Correu electrònic, Contrasenya, Rol.",
	"Enter {{role}} message here": "Introdueix aquí el missatge de {{role}}",
	"Enter a detail about yourself for your LLMs to recall": "Introdueix un detall sobre tu què els teus models de llenguatge puguin recordar",
	"Enter Brave Search API Key": "Introdueix la clau API de Brave Search",
	"Enter Chunk Overlap": "Introdueix la mida de solapament de blocs",
	"Enter Chunk Size": "Introdueix la mida del bloc",
	"Enter Github Raw URL": "Introdueix l'URL en brut de Github",
	"Enter Google PSE API Key": "Introdueix la clau API de Google PSE",
	"Enter Google PSE Engine Id": "Introdueix l'identificador del motor PSE de Google",
	"Enter Image Size (e.g. 512x512)": "Introdueix la mida de la imatge (p. ex. 512x512)",
	"Enter language codes": "Introdueix els codis de llenguatge",
	"Enter model tag (e.g. {{modelTag}})": "Introdueix l'etiqueta del model (p. ex. {{modelTag}})",
	"Enter Number of Steps (e.g. 50)": "Introdueix el nombre de passos (p. ex. 50)",
	"Enter Score": "Introdueix la puntuació",
	"Enter Searxng Query URL": "Introdueix l'URL de consulta de Searxng",
	"Enter Serper API Key": "Introdueix la clau API Serper",
	"Enter Serply API Key": "Introdueix la clau API Serply",
	"Enter Serpstack API Key": "Introdueix la clau API Serpstack",
	"Enter stop sequence": "Introdueix la seqüència de parada",
	"Enter Tavily API Key": "Introdueix la clau API de Tavily",
	"Enter Top K": "Introdueix Top K",
	"Enter URL (e.g. http://127.0.0.1:7860/)": "Introdueix l'URL (p. ex. http://127.0.0.1:7860/)",
	"Enter URL (e.g. http://localhost:11434)": "Introdueix l'URL (p. ex. http://localhost:11434)",
	"Enter Your Email": "Introdueix el teu correu electrònic",
	"Enter Your Full Name": "Introdueix el teu nom complet",
	"Enter Your Password": "Introdueix la teva contrasenya",
	"Enter Your Role": "Introdueix el teu rol",
	"Error": "Error",
	"Experimental": "Experimental",
	"Export": "Exportar",
	"Export All Chats (All Users)": "Exportar tots els xats (Tots els usuaris)",
	"Export chat (.json)": "Exportar el xat (.json)",
	"Export Chats": "Exportar els xats",
	"Export Documents Mapping": "Exportar el mapatge de documents",
	"Export Functions": "Exportar funcions",
	"Export Models": "Exportar els models",
	"Export Prompts": "Exportar les indicacions",
	"Export Tools": "Exportar les eines",
	"External Models": "Models externs",
	"Failed to create API Key.": "No s'ha pogut crear la clau API.",
	"Failed to read clipboard contents": "No s'ha pogut llegir el contingut del porta-retalls",
	"Failed to update settings": "No s'ha pogut actualitzar la configuració",
	"February": "Febrer",
	"Feel free to add specific details": "Sent-te lliure d'afegir detalls específics",
	"File": "Arxiu",
	"File Mode": "Mode d'arxiu",
	"File not found.": "No s'ha trobat l'arxiu.",
	"Filters": "Filtres",
	"Fingerprint spoofing detected: Unable to use initials as avatar. Defaulting to default profile image.": "S'ha detectat la suplantació d'identitat de l'empremta digital: no es poden utilitzar les inicials com a avatar. S'estableix la imatge de perfil predeterminada.",
	"Fluidly stream large external response chunks": "Transmetre amb fluïdesa grans trossos de resposta externa",
	"Focus chat input": "Estableix el focus a l'entrada del xat",
	"Followed instructions perfectly": "S'han seguit les instruccions perfectament",
	"Form": "Formulari",
	"Format your variables using square brackets like this:": "Formata les teves variables utilitzant claudàtors així:",
	"Frequency Penalty": "Penalització per freqüència",
	"Functions": "Funcions",
	"General": "General",
	"General Settings": "Configuració general",
	"Generate Image": "Generar imatge",
	"Generating search query": "Generant consulta",
	"Generation Info": "Informació sobre la generació",
	"Good Response": "Bona resposta",
	"Google PSE API Key": "Clau API PSE de Google",
	"Google PSE Engine Id": "Identificador del motor PSE de Google",
	"h:mm a": "h:mm a",
	"has no conversations.": "no té converses.",
	"Hello, {{name}}": "Hola, {{name}}",
	"Help": "Ajuda",
	"Hide": "Amaga",
	"Hide Model": "Amagar el model",
	"How can I help you today?": "Com et puc ajudar avui?",
	"Hybrid Search": "Cerca híbrida",
	"Image Generation (Experimental)": "Generació d'imatges (Experimental)",
	"Image Generation Engine": "Motor de generació d'imatges",
	"Image Settings": "Configuració d'imatges",
	"Images": "Imatges",
	"Import Chats": "Importar xats",
	"Import Documents Mapping": "Importar el mapatge de documents",
	"Import Functions": "Importar funcions",
	"Import Models": "Importar models",
	"Import Prompts": "Importar indicacions",
	"Import Tools": "Importar eines",
	"Include `--api` flag when running stable-diffusion-webui": "Inclou `--api` quan executis stable-diffusion-webui",
	"Info": "Informació",
	"Input commands": "Entra comandes",
	"Install from Github URL": "Instal·lar des de l'URL de Github",
	"Instant Auto-Send After Voice Transcription": "Enviament automàtic després de la transcripció de veu",
	"Interface": "Interfície",
	"Invalid Tag": "Etiqueta no vàlida",
	"January": "Gener",
	"join our Discord for help.": "uneix-te al nostre Discord per obtenir ajuda.",
	"JSON": "JSON",
	"JSON Preview": "Vista prèvia del document JSON",
	"July": "Juliol",
	"June": "Juny",
	"JWT Expiration": "Caducitat del JWT",
	"JWT Token": "Token JWT",
	"Keep Alive": "Manté actiu",
	"Keyboard shortcuts": "Dreceres de teclat",
	"Knowledge": "Coneixement",
	"Language": "Idioma",
	"Last Active": "Activitat recent",
	"Last Modified": "Modificació",
	"Light": "Clar",
	"Listening...": "Escoltant...",
	"LLMs can make mistakes. Verify important information.": "Els models de llenguatge poden cometre errors. Verifica la informació important.",
	"Local Models": "Models locals",
	"LTR": "LTR",
	"Made by OpenWebUI Community": "Creat per la Comunitat OpenWebUI",
	"Make sure to enclose them with": "Assegura't d'envoltar-los amb",
	"Manage": "Gestionar",
	"Manage Models": "Gestionar els models",
	"Manage Ollama Models": "Gestionar els models Ollama",
	"Manage Pipelines": "Gestionar les Pipelines",
	"Manage Valves": "",
	"March": "Març",
	"Max Tokens (num_predict)": "Nombre màxim de Tokens (num_predict)",
	"Maximum of 3 models can be downloaded simultaneously. Please try again later.": "Es poden descarregar un màxim de 3 models simultàniament. Si us plau, prova-ho més tard.",
	"May": "Maig",
	"Memories accessible by LLMs will be shown here.": "Les memòries accessibles pels models de llenguatge es mostraran aquí.",
	"Memory": "Memòria",
	"Messages you send after creating your link won't be shared. Users with the URL will be able to view the shared chat.": "Els missatges enviats després de crear el teu enllaç no es compartiran. Els usuaris amb l'URL podran veure el xat compartit.",
	"Minimum Score": "Puntuació mínima",
	"Mirostat": "Mirostat",
	"Mirostat Eta": "Eta de Mirostat",
	"Mirostat Tau": "Tau de Mirostat",
	"MMMM DD, YYYY": "DD de MMMM, YYYY",
	"MMMM DD, YYYY HH:mm": "DD de MMMM, YYYY HH:mm",
	"MMMM DD, YYYY hh:mm:ss A": "DD de MMMM, YYYY HH:mm:ss, A",
	"Model '{{modelName}}' has been successfully downloaded.": "El model '{{modelName}}' s'ha descarregat amb èxit.",
	"Model '{{modelTag}}' is already in queue for downloading.": "El model '{{modelTag}}' ja està en cua per ser descarregat.",
	"Model {{modelId}} not found": "No s'ha trobat el model {{modelId}}",
	"Model {{modelName}} is not vision capable": "El model {{modelName}} no és capaç de visió",
	"Model {{name}} is now {{status}}": "El model {{name}} ara és {{status}}",
	"Model filesystem path detected. Model shortname is required for update, cannot continue.": "S'ha detectat el camí del sistema de fitxers del model. És necessari un nom curt del model per actualitzar, no es pot continuar.",
	"Model ID": "Identificador del model",
	"Model not selected": "Model no seleccionat",
	"Model Params": "Paràmetres del model",
	"Model Whitelisting": "Llista blanca de models",
	"Model(s) Whitelisted": "Model(s) a la llista blanca",
	"Modelfile Content": "Contingut del Modelfile",
	"Models": "Models",
	"More": "Més",
	"Name": "Nom",
	"Name Tag": "Etiqueta de nom",
	"Name your model": "Posa un nom al teu model",
	"New Chat": "Nou xat",
	"New Password": "Nova contrasenya",
	"No documents found": "No s'han trobat documents",
	"No results found": "No s'han trobat resultats",
	"No search query generated": "No s'ha generat cap consulta",
	"No source available": "Sense font disponible",
	"None": "Cap",
	"Not factually correct": "No és clarament correcte",
	"Note: If you set a minimum score, the search will only return documents with a score greater than or equal to the minimum score.": "Nota: Si s'estableix una puntuació mínima, la cerca només retornarà documents amb una puntuació major o igual a la puntuació mínima.",
	"Notifications": "Notificacions",
	"November": "Novembre",
	"num_thread (Ollama)": "num_thread (Ollama)",
	"OAuth ID": "",
	"October": "Octubre",
	"Off": "Desactivat",
	"Okay, Let's Go!": "D'acord, som-hi!",
	"OLED Dark": "OLED Fosc",
	"Ollama": "Ollama",
	"Ollama API": "API d'Ollama",
	"Ollama API disabled": "API d'Ollama desactivada",
	"Ollama API is disabled": "L'API d'Ollama està desactivada",
	"Ollama Version": "Versió d'Ollama",
	"On": "Activat",
	"Only": "Només",
	"Only alphanumeric characters and hyphens are allowed in the command string.": "Només es permeten caràcters alfanumèrics i guions en la comanda.",
	"Oops! Hold tight! Your files are still in the processing oven. We're cooking them up to perfection. Please be patient and we'll let you know once they're ready.": "Ep! Un moment! Els teus fitxers encara s'estan processant. Els estem cuinant a la perfecció. Si us plau, tingues paciència i t'avisarem quan estiguin preparats.",
	"Oops! Looks like the URL is invalid. Please double-check and try again.": "Ui! Sembla que l'URL no és vàlida. Si us plau, revisa-la i torna-ho a provar.",
	"Oops! There was an error in the previous response. Please try again or contact admin.": "Ui! Hi ha hagut un error en la resposta anterior. Torna a provar-ho o contacta amb un administrador",
	"Oops! You're using an unsupported method (frontend only). Please serve the WebUI from the backend.": "Ui! Estàs utilitzant un mètode no suportat (només frontend). Si us plau, serveix la WebUI des del backend.",
	"Open": "Obre",
	"Open AI": "Open AI",
	"Open AI (Dall-E)": "Open AI (Dall-E)",
	"Open new chat": "Obre un xat nou",
	"OpenAI": "OpenAI",
	"OpenAI API": "API d'OpenAI",
	"OpenAI API Config": "Configuració de l'API d'OpenAI",
	"OpenAI API Key is required.": "Es requereix la clau API d'OpenAI.",
	"OpenAI URL/Key required.": "URL/Clau d'OpenAI requerides.",
	"or": "o",
	"Other": "Altres",
	"Password": "Contrasenya",
	"PDF document (.pdf)": "Document PDF (.pdf)",
	"PDF Extract Images (OCR)": "Extreu imatges del PDF (OCR)",
	"pending": "pendent",
	"Permission denied when accessing media devices": "Permís denegat en accedir a dispositius multimèdia",
	"Permission denied when accessing microphone": "Permís denegat en accedir al micròfon",
	"Permission denied when accessing microphone: {{error}}": "Permís denegat en accedir al micròfon: {{error}}",
	"Personalization": "Personalització",
	"Pipelines": "Pipelines",
	"Pipelines Valves": "Vàlvules de les Pipelines",
	"Plain text (.txt)": "Text pla (.txt)",
	"Playground": "Zona de jocs",
	"Positive attitude": "Actitud positiva",
	"Previous 30 days": "30 dies anteriors",
	"Previous 7 days": "7 dies anteriors",
	"Profile Image": "Imatge de perfil",
	"Prompt": "Indicació",
	"Prompt (e.g. Tell me a fun fact about the Roman Empire)": "Indicació (p.ex. Digues-me quelcom divertit sobre l'Imperi Romà)",
	"Prompt Content": "Contingut de la indicació",
	"Prompt suggestions": "Suggeriments d'indicacions",
	"Prompts": "Indicacions",
	"Pull \"{{searchValue}}\" from Ollama.com": "Obtenir \"{{searchValue}}\" de Ollama.com",
	"Pull a model from Ollama.com": "Obtenir un model d'Ollama.com",
	"Query Params": "Paràmetres de consulta",
	"RAG Template": "Plantilla RAG",
	"Read Aloud": "Llegir en veu alta",
	"Record voice": "Enregistrar la veu",
	"Redirecting you to OpenWebUI Community": "Redirigint-te a la comunitat OpenWebUI",
	"Refer to yourself as \"User\" (e.g., \"User is learning Spanish\")": "Fes referència a tu mateix com a \"Usuari\" (p. ex., \"L'usuari està aprenent espanyol\")",
	"Refused when it shouldn't have": "Refusat quan no hauria d'haver estat",
	"Regenerate": "Regenerar",
	"Release Notes": "Notes de la versió",
	"Remove": "Eliminar",
	"Remove Model": "Eliminar el model",
	"Rename": "Canviar el nom",
	"Repeat Last N": "Repeteix els darrers N",
	"Request Mode": "Mode de sol·licitud",
	"Reranking Model": "Model de reavaluació",
	"Reranking model disabled": "Model de reavaluació desactivat",
	"Reranking model set to \"{{reranking_model}}\"": "Model de reavaluació establert a \"{{reranking_model}}\"",
	"Reset": "Restableix",
	"Reset Upload Directory": "Restableix el directori de pujades",
	"Reset Vector Storage": "Restableix l'emmagatzematge de vectors",
	"Response AutoCopy to Clipboard": "Copiar la resposta automàticament al porta-retalls",
	"Role": "Rol",
	"Rosé Pine": "Rosé Pine",
	"Rosé Pine Dawn": "Albada Rosé Pine",
	"RTL": "RTL",
	"Running": "S'està executant",
	"Save": "Desar",
	"Save & Create": "Desar i crear",
	"Save & Update": "Desar i actualitzar",
	"Saving chat logs directly to your browser's storage is no longer supported. Please take a moment to download and delete your chat logs by clicking the button below. Don't worry, you can easily re-import your chat logs to the backend through": "Desar els registres de xat directament a l'emmagatzematge del teu navegador ja no està suportat. Si us plau, descarregr i elimina els registres de xat fent clic al botó de sota. No et preocupis, pots tornar a importar fàcilment els teus registres de xat al backend a través de",
	"Scan": "Escanejar",
	"Scan complete!": "Escaneigr completat!",
	"Scan for documents from {{path}}": "Escanejar documents des de {{path}}",
	"Search": "Cercar",
	"Search a model": "Cercar un model",
	"Search Chats": "Cercar xats",
	"Search Documents": "Cercar documents",
	"Search Functions": "Cercar funcions",
	"Search Models": "Cercar models",
	"Search Prompts": "Cercar indicacions",
	"Search Query Generation Prompt": "Indicació de cerca de generació de consultes",
	"Search Query Generation Prompt Length Threshold": "Mida màxima de la indicació de cerca de generació de consultes",
	"Search Result Count": "Recompte de resultats de cerca",
	"Search Tools": "Cercar eines",
	"Searched {{count}} sites_one": "S'ha cercat {{count}} una pàgina",
	"Searched {{count}} sites_many": "S'han cercat {{count}} pàgines",
	"Searched {{count}} sites_other": "S'han cercat {{count}} pàgines",
	"Searching \"{{searchQuery}}\"": "Cercant \"{{searchQuery}}\"",
	"Searxng Query URL": "URL de consulta de Searxng",
	"See readme.md for instructions": "Consulta l'arxiu readme.md per obtenir instruccions",
	"See what's new": "Veure què hi ha de nou",
	"Seed": "Llavor",
	"Select a base model": "Seleccionar un model base",
	"Select a engine": "Seleccionar un motor",
	"Select a function": "",
	"Select a mode": "Seleccionar un mode",
	"Select a model": "Seleccionar un model",
	"Select a pipeline": "Seleccionar una Pipeline",
	"Select a pipeline url": "Seleccionar l'URL d'una Pipeline",
	"Select a tool": "",
	"Select an Ollama instance": "Seleccionar una instància d'Ollama",
	"Select Documents": "Seleccionar documents",
	"Select model": "Seleccionar un model",
	"Select only one model to call": "Seleccionar només un model per trucar",
	"Selected model(s) do not support image inputs": "El(s) model(s) seleccionats no admeten l'entrada d'imatges",
	"Send": "Enviar",
	"Send a Message": "Enviar un missatge",
	"Send message": "Enviar missatge",
	"September": "Setembre",
	"Serper API Key": "Clau API de Serper",
	"Serply API Key": "Clau API de Serply",
	"Serpstack API Key": "Clau API de Serpstack",
	"Server connection verified": "Connexió al servidor verificada",
	"Set as default": "Establir com a predeterminat",
	"Set Default Model": "Establir el model predeterminat",
	"Set embedding model (e.g. {{model}})": "Establir el model d'incrustació (p.ex. {{model}})",
	"Set Image Size": "Establir la mida de la image",
	"Set reranking model (e.g. {{model}})": "Establir el model de reavaluació (p.ex. {{model}})",
	"Set Steps": "Establir el nombre de passos",
	"Set Task Model": "Establir el model de tasca",
	"Set Voice": "Establir la veu",
	"Settings": "Configuracions",
	"Settings saved successfully!": "Les configuracions s'han desat amb èxit!",
	"Settings updated successfully": "Les configuracions s'han actualitzat amb èxit",
	"Share": "Compartir",
	"Share Chat": "Compartir el xat",
	"Share to OpenWebUI Community": "Compartir amb la comunitat OpenWebUI",
	"short-summary": "resum breu",
	"Show": "Mostrar",
	"Show Admin Details in Account Pending Overlay": "Mostrar els detalls de l'administrador a la superposició del compte pendent",
	"Show Model": "Mostrar el model",
	"Show shortcuts": "Mostrar dreceres",
	"Show your support!": "",
	"Showcased creativity": "Creativitat mostrada",
	"sidebar": "barra lateral",
	"Sign in": "Iniciar sessió",
	"Sign Out": "Tancar sessió",
	"Sign up": "Registrar-se",
	"Signing in": "Iniciant sessió",
	"Source": "Font",
	"Speech recognition error: {{error}}": "Error de reconeixement de veu: {{error}}",
	"Speech-to-Text Engine": "Motor de veu a text",
	"Stop Sequence": "Atura la seqüència",
	"STT Model": "Model SST",
	"STT Settings": "Configuracions de STT",
	"Submit": "Enviar",
	"Subtitle (e.g. about the Roman Empire)": "Subtítol (per exemple, sobre l'Imperi Romà)",
	"Success": "Èxit",
	"Successfully updated.": "Actualitzat amb èxit.",
	"Suggested": "Suggerit",
	"System": "Sistema",
	"System Prompt": "Indicació del Sistema",
	"Tags": "Etiquetes",
	"Tap to interrupt": "Prem per interrompre",
	"Tavily API Key": "Clau API de Tavily",
	"Tell us more:": "Dona'ns més informació:",
	"Temperature": "Temperatura",
	"Template": "Plantilla",
	"Text Completion": "Completament de text",
	"Text-to-Speech Engine": "Motor de text a veu",
	"Tfs Z": "Tfs Z",
	"Thanks for your feedback!": "Gràcies pel teu comentari!",
	"The score should be a value between 0.0 (0%) and 1.0 (100%).": "El valor de puntuació hauria de ser entre 0.0 (0%) i 1.0 (100%).",
	"Theme": "Tema",
	"Thinking...": "Pensant...",
	"This action cannot be undone. Do you wish to continue?": "Aquesta acció no es pot desfer. Vols continuar?",
	"This ensures that your valuable conversations are securely saved to your backend database. Thank you!": "Això assegura que les teves converses valuoses queden desades de manera segura a la teva base de dades. Gràcies!",
	"This is an experimental feature, it may not function as expected and is subject to change at any time.": "Aquesta és una funció experimental, és possible que no funcioni com s'espera i està subjecta a canvis en qualsevol moment.",
	"This setting does not sync across browsers or devices.": "Aquesta configuració no es sincronitza entre navegadors ni dispositius.",
	"This will delete": "Això eliminarà",
	"Thorough explanation": "Explicació en detall",
	"Tip: Update multiple variable slots consecutively by pressing the tab key in the chat input after each replacement.": "Consell: Actualitza les diverses variables consecutivament prement la tecla de tabulació en l'entrada del xat després de cada reemplaçament.",
	"Title": "Títol",
	"Title (e.g. Tell me a fun fact)": "Títol (p. ex. Digues-me quelcom divertit)",
	"Title Auto-Generation": "Generació automàtica de títol",
	"Title cannot be an empty string.": "El títol no pot ser una cadena buida.",
	"Title Generation Prompt": "Indicació de generació de títol",
	"to": "a",
	"To access the available model names for downloading,": "Per accedir als noms dels models disponibles per descarregar,",
	"To access the GGUF models available for downloading,": "Per accedir als models GGUF disponibles per descarregar,",
	"To access the WebUI, please reach out to the administrator. Admins can manage user statuses from the Admin Panel.": "Per accedir a la WebUI, poseu-vos en contacte amb l'administrador. Els administradors poden gestionar els estats dels usuaris des del tauler d'administració.",
	"To add documents here, upload them to the \"Documents\" workspace first.": "Per afegir documents aquí, puja-ls primer a l'espai de treball \"Documents\".",
	"to chat input.": "a l'entrada del xat.",
	"To select filters here, add them to the \"Functions\" workspace first.": "Per seleccionar filtres aquí, afegeix-los primer a l'espai de treball \"Funcions\".",
	"To select toolkits here, add them to the \"Tools\" workspace first.": "Per seleccionar kits d'eines aquí, afegeix-los primer a l'espai de treball \"Eines\".",
	"Today": "Avui",
	"Toggle settings": "Alterna configuracions",
	"Toggle sidebar": "Alterna la barra lateral",
	"Tokens To Keep On Context Refresh (num_keep)": "Tokens a mantenir en l'actualització del context (num_keep)",
	"Tools": "Eines",
	"Top K": "Top K",
	"Top P": "Top P",
	"Trouble accessing Ollama?": "Problemes en accedir a Ollama?",
	"TTS Model": "Model TTS",
	"TTS Settings": "Configuracions TTS",
	"TTS Voice": "Veu TTS",
	"Type": "Tipus",
	"Type Hugging Face Resolve (Download) URL": "Escriu l'URL de Resolució (Descàrrega) de Hugging Face",
	"Uh-oh! There was an issue connecting to {{provider}}.": "Oh! Hi ha hagut un problema connectant a {{provider}}.",
	"UI": "UI",
	"Unknown file type '{{file_type}}'. Proceeding with the file upload anyway.": "",
	"Update": "Actualitzar",
	"Update and Copy Link": "Actualitzar i copiar l'enllaç",
	"Update password": "Actualitzar la contrasenya",
	"Updated at": "Actualitzat",
	"Upload": "Pujar",
	"Upload a GGUF model": "Pujar un model GGUF",
	"Upload Files": "Pujar fitxers",
	"Upload Pipeline": "Pujar una Pipeline",
	"Upload Progress": "Progrés de càrrega",
	"URL Mode": "Mode URL",
	"Use '#' in the prompt input to load and select your documents.": "Utilitza '#' a l'entrada de la indicació per carregar i seleccionar els teus documents.",
	"Use Gravatar": "Utilitzar Gravatar",
	"Use Initials": "Utilitzar inicials",
	"use_mlock (Ollama)": "use_mlock (Ollama)",
	"use_mmap (Ollama)": "use_mmap (Ollama)",
	"user": "usuari",
	"User Permissions": "Permisos d'usuari",
	"Users": "Usuaris",
	"Utilize": "Utilitzar",
	"Valid time units:": "Unitats de temps vàlides:",
	"Valves": "",
	"variable": "variable",
	"variable to have them replaced with clipboard content.": "variable per tenir-les reemplaçades amb el contingut del porta-retalls.",
	"Version": "Versió",
	"Voice": "Veu",
	"Warning": "Avís",
	"Warning: If you update or change your embedding model, you will need to re-import all documents.": "Avís: Si s'actualitza o es canvia el model d'incrustació, s'hauran de tornar a importar tots els documents.",
	"Web": "Web",
	"Web API": "Web API",
	"Web Loader Settings": "Configuració del carregador web",
	"Web Params": "Paràmetres web",
	"Web Search": "Cerca la web",
	"Web Search Engine": "Motor de cerca de la web",
	"Webhook URL": "URL del webhook",
	"WebUI Settings": "Configuracions de WebUI",
	"WebUI will make requests to": "WebUI farà peticions a",
	"What’s New in": "Què hi ha de nou a",
	"When history is turned off, new chats on this browser won't appear in your history on any of your devices.": "Quan l'historial està desactivat, els nous xats en aquest navegador no apareixeran en el teu historial en cap dels teus dispositius.",
	"Whisper (Local)": "Whisper (local)",
	"Widescreen Mode": "Mode de pantalla ampla",
	"Workspace": "Espai de treball",
	"Write a prompt suggestion (e.g. Who are you?)": "Escriu una suggerència d'indicació (p. ex. Qui ets?)",
	"Write a summary in 50 words that summarizes [topic or keyword].": "Escriu un resum en 50 paraules que resumeixi [tema o paraula clau].",
	"Yesterday": "Ahir",
	"You": "Tu",
	"You can personalize your interactions with LLMs by adding memories through the 'Manage' button below, making them more helpful and tailored to you.": "Pots personalitzar les teves interaccions amb els models de llenguatge afegint memòries mitjançant el botó 'Gestiona' que hi ha a continuació, fent-les més útils i adaptades a tu.",
	"You cannot clone a base model": "No es pot clonar un model base",
	"You have no archived conversations.": "No tens converses arxivades.",
	"You have shared this chat": "Has compartit aquest xat",
	"You're a helpful assistant.": "Ets un assistent útil.",
	"You're now logged in.": "Ara estàs connectat.",
	"Your account status is currently pending activation.": "El compte està actualment pendent d'activació",
	"Youtube": "Youtube",
	"Youtube Loader Settings": "Configuració del carregador de Youtube"
}<|MERGE_RESOLUTION|>--- conflicted
+++ resolved
@@ -121,14 +121,9 @@
 	"Connections": "Connexions",
 	"Contact Admin for WebUI Access": "Posat en contacte amb l'administrador per accedir a WebUI",
 	"Content": "Contingut",
-<<<<<<< HEAD
-	"Context Length": "Longitud del Context",
-	"Continue Response": "Continua la Resposta",
-	"Continue with {{provider}}": "",
-=======
 	"Context Length": "Mida del context",
 	"Continue Response": "Continuar la resposta",
->>>>>>> f54a66b8
+	"Continue with {{provider}}": "",
 	"Copied shared chat URL to clipboard!": "S'ha copiat l'URL compartida al porta-retalls!",
 	"Copy": "Copiar",
 	"Copy last code block": "Copiar l'últim bloc de codi",
