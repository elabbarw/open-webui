{
	"'s', 'm', 'h', 'd', 'w' or '-1' for no expiration.": "'s', 'm', 'h', 'd', 'w' অথবা অনির্দিষ্টকাল মেয়াদের জন্য '-1' ",
	"(Beta)": "(পরিক্ষামূলক)",
	"(e.g. `sh webui.sh --api`)": "(যেমন `sh webui.sh --api`)",
	"(latest)": "(সর্বশেষ)",
	"{{modelName}} is thinking...": "{{modelName}} চিন্তা করছে...",
	"{{user}}'s Chats": "",
	"{{webUIName}} Backend Required": "{{webUIName}} ব্যাকএন্ড আবশ্যক",
	"a user": "একজন ব্যাবহারকারী",
	"About": "সম্পর্কে",
	"Account": "একাউন্ট",
	"Accurate information": "",
	"Add a model": "একটি মডেল যোগ করুন",
	"Add a model tag name": "একটি মডেল ট্যাগ যোগ করুন",
	"Add a short description about what this modelfile does": "এই মডেলফাইলটির সম্পর্কে সংক্ষিপ্ত বিবরণ যোগ করুন",
	"Add a short title for this prompt": "এই প্রম্পটের জন্য একটি সংক্ষিপ্ত টাইটেল যোগ করুন",
	"Add a tag": "একটি ট্যাগ যোগ করুন",
	"Add Docs": "ডকুমেন্ট যোগ করুন",
	"Add Files": "ফাইল যোগ করুন",
	"Add message": "মেসেজ যোগ করুন",
	"Add Model": "",
	"Add Tags": "ট্যাগ যোগ করুন",
	"Add User": "",
	"Adjusting these settings will apply changes universally to all users.": "এই সেটিংগুলো পরিবর্তন করলে তা সব ইউজারের উপরেই প্রয়োগ করা হবে",
	"admin": "এডমিন",
	"Admin Panel": "এডমিন প্যানেল",
	"Admin Settings": "এডমিন সেটিংস",
	"Advanced Parameters": "এডভান্সড প্যারামিটার্স",
	"all": "সব",
	"All Users": "সব ইউজার",
	"Allow": "অনুমোদন",
	"Allow Chat Deletion": "চ্যাট ডিলিট করতে দিন",
	"alphanumeric characters and hyphens": "ইংরেজি অক্ষর, সংখ্যা এবং হাইফেন",
	"Already have an account?": "আগে থেকেই একাউন্ট আছে?",
	"an assistant": "একটা এসিস্ট্যান্ট",
	"and": "এবং",
	"and create a new shared link.": "",
	"API Base URL": "এপিআই বেজ ইউআরএল",
	"API Key": "এপিআই কোড",
	"API Key created.": "",
	"API keys": "",
	"API RPM": "এপিআই আরপিএম",
	"Archive": "",
	"Archived Chats": "চ্যাট ইতিহাস সংরক্ষণাগার",
	"are allowed - Activate this command by typing": "অনুমোদিত - কমান্ডটি চালু করার জন্য লিখুন",
	"Are you sure?": "আপনি নিশ্চিত?",
	"Attention to detail": "",
	"Audio": "অডিও",
	"Auto-playback response": "রেসপন্স অটো-প্লেব্যাক",
	"Auto-send input after 3 sec.": "৩ সেকেন্ড পর ইনপুট সংয়ক্রিয়ভাবে পাঠান",
	"AUTOMATIC1111 Base URL": "AUTOMATIC1111 বেজ ইউআরএল",
	"AUTOMATIC1111 Base URL is required.": "AUTOMATIC1111 বেজ ইউআরএল আবশ্যক",
	"available!": "উপলব্ধ!",
	"Back": "পেছনে",
	"Bad Response": "",
	"before": "",
	"Being lazy": "",
	"Builder Mode": "বিল্ডার মোড",
	"Cancel": "বাতিল",
	"Categories": "ক্যাটাগরিসমূহ",
	"Change Password": "পাসওয়ার্ড পরিবর্তন করুন",
	"Chat": "চ্যাট",
	"Chat History": "চ্যাট হিস্টোরি",
	"Chat History is off for this browser.": "এই ব্রাউজারের জন্য চ্যাট হিস্টোরি বন্ধ আছে",
	"Chats": "চ্যাটসমূহ",
	"Check Again": "আবার চেক করুন",
	"Check for updates": "নতুন আপডেট আছে কিনা চেক করুন",
	"Checking for updates...": "নতুন আপডেট আছে কিনা চেক করা হচ্ছে...",
	"Choose a model before saving...": "সেভ করার আগে একটি মডেল নির্বাচন করুন",
	"Chunk Overlap": "চাঙ্ক ওভারল্যাপ",
	"Chunk Params": "চাঙ্ক প্যারামিটার্স",
	"Chunk Size": "চাঙ্ক সাইজ",
	"Click here for help.": "সাহায্যের জন্য এখানে ক্লিক করুন",
	"Click here to": "",
	"Click here to check other modelfiles.": "অন্যান্য মডেলফাইল চেক করার জন্য এখানে ক্লিক করুন",
	"Click here to select": "নির্বাচন করার জন্য এখানে ক্লিক করুন",
	"Click here to select a csv file.": "",
	"Click here to select documents.": "ডকুমেন্টগুলো নির্বাচন করার জন্য এখানে ক্লিক করুন",
	"click here.": "এখানে ক্লিক করুন",
	"Click on the user role button to change a user's role.": "ইউজারের পদবি পরিবর্তন করার জন্য ইউজারের পদবি বাটনে ক্লিক করুন",
	"Close": "বন্ধ",
	"Collection": "সংগ্রহ",
	"ComfyUI": "",
	"ComfyUI Base URL": "",
	"ComfyUI Base URL is required.": "",
	"Command": "কমান্ড",
	"Confirm Password": "পাসওয়ার্ড নিশ্চিত করুন",
	"Connections": "কানেকশনগুলো",
	"Content": "বিষয়বস্তু",
	"Context Length": "কনটেক্সটের দৈর্ঘ্য",
	"Continue Response": "",
	"Conversation Mode": "কথোপকথন মোড",
	"Copied shared chat URL to clipboard!": "",
	"Copy": "",
	"Copy last code block": "সর্বশেষ কোড ব্লক কপি করুন",
	"Copy last response": "সর্বশেষ রেসপন্স কপি করুন",
	"Copy Link": "",
	"Copying to clipboard was successful!": "ক্লিপবোর্ডে কপি করা সফল হয়েছে",
	"Create a concise, 3-5 word phrase as a header for the following query, strictly adhering to the 3-5 word limit and avoiding the use of the word 'title':": "'title' শব্দটি ব্যবহার না করে নিম্মোক্ত অনুসন্ধানের জন্য সংক্ষেপে সর্বোচ্চ ৩-৫ শব্দের একটি হেডার তৈরি করুন",
	"Create a modelfile": "একটি মডেলফাইল তৈরি করুন",
	"Create Account": "একাউন্ট তৈরি করুন",
	"Create new key": "",
	"Create new secret key": "",
	"Created at": "নির্মানকাল",
	"Created At": "",
	"Current Model": "বর্তমান মডেল",
	"Current Password": "বর্তমান পাসওয়ার্ড",
	"Custom": "কাস্টম",
	"Customize Ollama models for a specific purpose": "নির্দিষ্ট উদ্দেশ্যে Ollama মডেল পরিবর্তন করুন",
	"Dark": "ডার্ক",
	"Dashboard": "",
	"Database": "ডেটাবেজ",
	"DD/MM/YYYY HH:mm": "DD/MM/YYYY HH:mm",
	"Default": "ডিফল্ট",
	"Default (Automatic1111)": "ডিফল্ট (Automatic1111)",
	"Default (SentenceTransformers)": "",
	"Default (Web API)": "ডিফল্ট (Web API)",
	"Default model updated": "ডিফল্ট মডেল আপডেট হয়েছে",
	"Default Prompt Suggestions": "ডিফল্ট প্রম্পট সাজেশন",
	"Default User Role": "ইউজারের ডিফল্ট পদবি",
	"delete": "মুছে ফেলুন",
	"Delete": "",
	"Delete a model": "একটি মডেল মুছে ফেলুন",
	"Delete chat": "চ্যাট মুছে ফেলুন",
	"Delete Chat": "",
	"Delete Chats": "চ্যাটগুলো মুছে ফেলুন",
	"delete this link": "",
	"Delete User": "",
	"Deleted {{deleteModelTag}}": "{{deleteModelTag}} মুছে ফেলা হয়েছে",
	"Deleted {{tagName}}": "",
	"Description": "বিবরণ",
	"Didn't fully follow instructions": "",
	"Disabled": "অক্ষম",
	"Discover a modelfile": "একটি মডেলফাইল খুঁজে বের করুন",
	"Discover a prompt": "একটি প্রম্পট খুঁজে বের করুন",
	"Discover, download, and explore custom prompts": "কাস্টম প্রম্পটগুলো আবিস্কার, ডাউনলোড এবং এক্সপ্লোর করুন",
	"Discover, download, and explore model presets": "মডেল প্রিসেটগুলো আবিস্কার, ডাউনলোড এবং এক্সপ্লোর করুন",
	"Display the username instead of You in the Chat": "চ্যাটে 'আপনি'-র পরবর্তে ইউজারনেম দেখান",
	"Document": "ডকুমেন্ট",
	"Document Settings": "ডকুমেন্ট সেটিংসমূহ",
	"Documents": "ডকুমেন্টসমূহ",
	"does not make any external connections, and your data stays securely on your locally hosted server.": "কোন এক্সটার্নাল কানেকশন তৈরি করে না, এবং আপনার ডেটা আর লোকালি হোস্টেড সার্ভারেই নিরাপদে থাকে।",
	"Don't Allow": "অনুমোদন দেবেন না",
	"Don't have an account?": "একাউন্ট নেই?",
	"Don't like the style": "",
	"Download": "",
	"Download Database": "ডেটাবেজ ডাউনলোড করুন",
	"Drop any files here to add to the conversation": "আলোচনায় যুক্ত করার জন্য যে কোন ফাইল এখানে ড্রপ করুন",
	"e.g. '30s','10m'. Valid time units are 's', 'm', 'h'.": "যেমন '30s','10m'. সময়ের অনুমোদিত অনুমোদিত এককগুলি হচ্ছে 's', 'm', 'h'.",
	"Edit": "",
	"Edit Doc": "ডকুমেন্ট এডিট করুন",
	"Edit User": "ইউজার এডিট করুন",
	"Email": "ইমেইল",
	"Embedding Model Engine": "",
	"Embedding model set to \"{{embedding_model}}\"": "",
	"Enable Chat History": "চ্যাট হিস্টোরি চালু করুন",
	"Enable New Sign Ups": "নতুন সাইনআপ চালু করুন",
	"Enabled": "চালু করা হয়েছে",
	"Ensure your CSV file includes 4 columns in this order: Name, Email, Password, Role.": "",
	"Enter {{role}} message here": "{{role}} মেসেজ এখানে লিখুন",
	"Enter Chunk Overlap": "চাঙ্ক ওভারল্যাপ লিখুন",
	"Enter Chunk Size": "চাংক সাইজ লিখুন",
	"Enter Image Size (e.g. 512x512)": "ছবির মাপ লিখুন (যেমন 512x512)",
	"Enter LiteLLM API Base URL (litellm_params.api_base)": "LiteLLM এপিআই বেজ ইউআরএল লিখুন (litellm_params.api_base)",
	"Enter LiteLLM API Key (litellm_params.api_key)": "LiteLLM এপিআই কোড লিখুন (litellm_params.api_key)",
	"Enter LiteLLM API RPM (litellm_params.rpm)": "LiteLLM এপিআই RPM দিন (litellm_params.rpm)",
	"Enter LiteLLM Model (litellm_params.model)": "LiteLLM মডেল দিন (litellm_params.model)",
	"Enter Max Tokens (litellm_params.max_tokens)": "সর্বোচ্চ টোকেন সংখ্যা দিন (litellm_params.max_tokens)",
	"Enter model tag (e.g. {{modelTag}})": "মডেল ট্যাগ লিখুন (e.g. {{modelTag}})",
	"Enter Number of Steps (e.g. 50)": "ধাপের সংখ্যা দিন (যেমন: 50)",
	"Enter Score": "",
	"Enter stop sequence": "স্টপ সিকোয়েন্স লিখুন",
	"Enter Top K": "Top K লিখুন",
	"Enter URL (e.g. http://127.0.0.1:7860/)": "ইউআরএল দিন (যেমন http://127.0.0.1:7860/)",
	"Enter URL (e.g. http://localhost:11434)": "",
	"Enter Your Email": "আপনার ইমেইল লিখুন",
	"Enter Your Full Name": "আপনার পূর্ণ নাম লিখুন",
	"Enter Your Password": "আপনার পাসওয়ার্ড লিখুন",
	"Enter Your Role": "",
	"Experimental": "পরিক্ষামূলক",
	"Export All Chats (All Users)": "সব চ্যাট এক্সপোর্ট করুন (সব ইউজারের)",
	"Export Chats": "চ্যাটগুলো এক্সপোর্ট করুন",
	"Export Documents Mapping": "ডকুমেন্টসমূহ ম্যাপিং এক্সপোর্ট করুন",
	"Export Modelfiles": "মডেলফাইলগুলো এক্সপোর্ট করুন",
	"Export Prompts": "প্রম্পটগুলো একপোর্ট করুন",
	"Failed to create API Key.": "",
	"Failed to read clipboard contents": "ক্লিপবোর্ডের বিষয়বস্তু পড়া সম্ভব হয়নি",
	"Feel free to add specific details": "",
	"File Mode": "ফাইল মোড",
	"File not found.": "ফাইল পাওয়া যায়নি",
	"Fingerprint spoofing detected: Unable to use initials as avatar. Defaulting to default profile image.": "ফিঙ্গারপ্রিন্ট স্পুফিং ধরা পড়েছে: অ্যাভাটার হিসেবে নামের আদ্যক্ষর ব্যবহার করা যাচ্ছে না। ডিফল্ট প্রোফাইল পিকচারে ফিরিয়ে নেয়া হচ্ছে।",
	"Fluidly stream large external response chunks": "বড় এক্সটার্নাল রেসপন্স চাঙ্কগুলো মসৃণভাবে প্রবাহিত করুন",
	"Focus chat input": "চ্যাট ইনপুট ফোকাস করুন",
	"Followed instructions perfectly": "",
	"Format your variables using square brackets like this:": "আপনার ভেরিয়বলগুলো এভাবে স্কয়ার ব্রাকেটের মাধ্যমে সাজান",
	"From (Base Model)": "উৎস (বেজ মডেল)",
	"Full Screen Mode": "ফুলস্ক্রিন মোড",
	"General": "সাধারণ",
	"General Settings": "সাধারণ সেটিংসমূহ",
	"Generation Info": "",
	"Good Response": "",
	"has no conversations.": "",
	"Hello, {{name}}": "হ্যালো, {{name}}",
	"Hide": "লুকান",
	"Hide Additional Params": "অতিরিক্ত প্যারামিটাগুলো লুকান",
	"How can I help you today?": "আপনাকে আজ কিভাবে সাহায্য করতে পারি?",
	"Hybrid Search": "",
	"Image Generation (Experimental)": "ইমেজ জেনারেশন (পরিক্ষামূলক)",
	"Image Generation Engine": "ইমেজ জেনারেশন ইঞ্জিন",
	"Image Settings": "ছবির সেটিংসমূহ",
	"Images": "ছবিসমূহ",
	"Import Chats": "চ্যাটগুলি ইমপোর্ট করুন",
	"Import Documents Mapping": "ডকুমেন্টসমূহ ম্যাপিং ইমপোর্ট করুন",
	"Import Modelfiles": "মডেলফাইলগুলো ইমপোর্ট করুন",
	"Import Prompts": "প্রম্পটগুলো ইমপোর্ট করুন",
	"Include `--api` flag when running stable-diffusion-webui": "stable-diffusion-webui চালু করার সময় `--api` ফ্ল্যাগ সংযুক্ত করুন",
	"Interface": "ইন্টারফেস",
	"join our Discord for help.": "সাহায্যের জন্য আমাদের Discord-এ যুক্ত হোন",
	"JSON": "JSON",
	"JWT Expiration": "JWT-র মেয়াদ",
	"JWT Token": "JWT টোকেন",
	"Keep Alive": "সচল রাখুন",
	"Keyboard shortcuts": "কিবোর্ড শর্টকাটসমূহ",
	"Language": "ভাষা",
	"Last Active": "",
	"Light": "লাইট",
	"Listening...": "শুনছে...",
	"LLMs can make mistakes. Verify important information.": "LLM ভুল করতে পারে। গুরুত্বপূর্ণ তথ্য যাচাই করে নিন।",
	"Made by OpenWebUI Community": "OpenWebUI কমিউনিটিকর্তৃক নির্মিত",
	"Make sure to enclose them with": "এটা দিয়ে বন্ধনী দিতে ভুলবেন না",
	"Manage LiteLLM Models": "LiteLLM মডেল ব্যবস্থাপনা করুন",
	"Manage Models": "মডেলসমূহ ব্যবস্থাপনা করুন",
	"Manage Ollama Models": "Ollama মডেলসূহ ব্যবস্থাপনা করুন",
	"Max Tokens": "সর্বোচ্চ টোকন",
	"Maximum of 3 models can be downloaded simultaneously. Please try again later.": "একসঙ্গে সর্বোচ্চ তিনটি মডেল ডাউনলোড করা যায়। দয়া করে পরে আবার চেষ্টা করুন।",
<<<<<<< HEAD
	"Messages you send after creating your link won't be shared. Users with the URL will beable to view the shared chat.": "",
=======
>>>>>>> 5cf62139
	"Minimum Score": "",
	"Mirostat": "Mirostat",
	"Mirostat Eta": "Mirostat Eta",
	"Mirostat Tau": "Mirostat Tau",
	"MMMM DD, YYYY": "MMMM DD, YYYY",
	"MMMM DD, YYYY HH:mm": "",
	"Model '{{modelName}}' has been successfully downloaded.": "'{{modelName}}' মডেল সফলভাবে ডাউনলোড হয়েছে।",
	"Model '{{modelTag}}' is already in queue for downloading.": "{{modelTag}} ডাউনলোডের জন্য আগে থেকেই অপেক্ষমান আছে।",
	"Model {{modelId}} not found": "{{modelId}} মডেল পাওয়া যায়নি",
	"Model {{modelName}} already exists.": "{{modelName}} মডেল আগে থেকেই আছে",
	"Model filesystem path detected. Model shortname is required for update, cannot continue.": "মডেল ফাইলসিস্টেম পাথ পাওয়া গেছে। আপডেটের জন্য মডেলের শর্টনেম আবশ্যক, এগিয়ে যাওয়া যাচ্ছে না।",
	"Model Name": "মডেলের নাম",
	"Model not selected": "মডেল নির্বাচন করা হয়নি",
	"Model Tag Name": "মডেলের ট্যাগ নাম",
	"Model Whitelisting": "মডেল হোয়াইটলিস্টিং",
	"Model(s) Whitelisted": "হোয়াইটলিস্টেড মডেল(সমূহ)",
	"Modelfile": "মডেলফাইল",
	"Modelfile Advanced Settings": "মডেলফাইল এডভান্সড সেটিসমূহ",
	"Modelfile Content": "মডেলফাইল কনটেন্ট",
	"Modelfiles": "মডেলফাইলসমূহ",
	"Models": "মডেলসমূহ",
	"More": "",
	"My Documents": "আমার ডকুমেন্টসমূহ",
	"My Modelfiles": "আমার মডেলফাইলসমূহ",
	"My Prompts": "আমার প্রম্পটসমূহ",
	"Name": "নাম",
	"Name Tag": "নামের ট্যাগ",
	"Name your modelfile": "আপনার মডেলফাইলের নাম দিন",
	"New Chat": "নতুন চ্যাট",
	"New Password": "নতুন পাসওয়ার্ড",
	"No results found": "",
	"Not factually correct": "",
	"Not sure what to add?": "কী যুক্ত করতে হবে নিশ্চিত না?",
	"Not sure what to write? Switch to": "কী লিখতে হবে নিশ্চিত না? পরিবর্তন করুন:",
	"Note: If you set a minimum score, the search will only return documents with a score greater than or equal to the minimum score.": "",
	"Notifications": "নোটিফিকেশনসমূহ",
	"Off": "বন্ধ",
	"Okay, Let's Go!": "ঠিক আছে, চলুন যাই!",
	"OLED Dark": "OLED ডার্ক",
	"Ollama": "",
	"Ollama Base URL": "Ollama বেজ ইউআরএল",
	"Ollama Version": "Ollama ভার্সন",
	"On": "চালু",
	"Only": "শুধুমাত্র",
	"Only alphanumeric characters and hyphens are allowed in the command string.": "কমান্ড স্ট্রিং-এ শুধুমাত্র ইংরেজি অক্ষর, সংখ্যা এবং হাইফেন ব্যবহার করা যাবে।",
	"Oops! Hold tight! Your files are still in the processing oven. We're cooking them up to perfection. Please be patient and we'll let you know once they're ready.": "আহা! আরেকটু ধৈর্য্য ধরুন! আপনার ফাইলগুলো এখনো প্রোসেস চলছে, আমরা ওগুলোকে সেরা প্রক্রিয়াজাত করছি। তৈরি হয়ে গেলে আপনাকে জানিয়ে দেয়া হবে।",
	"Oops! Looks like the URL is invalid. Please double-check and try again.": "ওহ, মনে হচ্ছে ইউআরএলটা ইনভ্যালিড। দয়া করে আর চেক করে চেষ্টা করুন।",
	"Oops! You're using an unsupported method (frontend only). Please serve the WebUI from the backend.": "আপনি একটা আনসাপোর্টেড পদ্ধতি (শুধু ফ্রন্টএন্ড) ব্যবহার করছেন। দয়া করে WebUI ব্যাকএন্ড থেকে চালনা করুন।",
	"Open": "খোলা",
	"Open AI": "Open AI",
	"Open AI (Dall-E)": "Open AI (Dall-E)",
	"Open new chat": "নতুন চ্যাট খুলুন",
	"OpenAI": "",
	"OpenAI API": "OpenAI এপিআই",
	"OpenAI API Config": "",
	"OpenAI API Key is required.": "OpenAI API কোড আবশ্যক",
	"OpenAI URL/Key required.": "",
	"or": "অথবা",
	"Other": "",
	"Overview": "",
	"Parameters": "প্যারামিটারসমূহ",
	"Password": "পাসওয়ার্ড",
	"PDF document (.pdf)": "",
	"PDF Extract Images (OCR)": "পিডিএফ এর ছবি থেকে লেখা বের করুন (OCR)",
	"pending": "অপেক্ষমান",
	"Permission denied when accessing microphone: {{error}}": "মাইক্রোফোন ব্যবহারের অনুমতি পাওয়া যায়নি: {{error}}",
	"Plain text (.txt)": "",
	"Playground": "খেলাঘর",
	"Positive attitude": "",
	"Profile Image": "",
	"Prompt (e.g. Tell me a fun fact about the Roman Empire)": "",
	"Prompt Content": "প্রম্পট কন্টেন্ট",
	"Prompt suggestions": "প্রম্পট সাজেশনসমূহ",
	"Prompts": "প্রম্পটসমূহ",
	"Pull \"{{searchValue}}\" from Ollama.com": "",
	"Pull a model from Ollama.com": "Ollama.com থেকে একটি টেনে আনুন আনুন",
	"Pull Progress": "Pull চলমান",
	"Query Params": "Query প্যারামিটারসমূহ",
	"RAG Template": "RAG টেম্পলেট",
	"Raw Format": "Raw ফরম্যাট",
	"Read Aloud": "",
	"Record voice": "ভয়েস রেকর্ড করুন",
	"Redirecting you to OpenWebUI Community": "আপনাকে OpenWebUI কমিউনিটিতে পাঠানো হচ্ছে",
	"Refused when it shouldn't have": "",
	"Regenerate": "",
	"Release Notes": "রিলিজ নোটসমূহ",
	"Remove": "",
	"Remove Model": "",
	"Rename": "",
	"Repeat Last N": "রিপিট Last N",
	"Repeat Penalty": "রিপিট প্যানাল্টি",
	"Request Mode": "রিকোয়েস্ট মোড",
	"Reranking model disabled": "",
	"Reranking model set to \"{{reranking_model}}\"": "",
	"Reset Vector Storage": "ভেক্টর স্টোরেজ রিসেট করুন",
	"Response AutoCopy to Clipboard": "রেসপন্সগুলো স্বয়ংক্রিভাবে ক্লিপবোর্ডে কপি হবে",
	"Role": "পদবি",
	"Rosé Pine": "রোজ পাইন",
	"Rosé Pine Dawn": "ভোরের রোজ পাইন",
	"Save": "সংরক্ষণ",
	"Save & Create": "সংরক্ষণ এবং তৈরি করুন",
	"Save & Submit": "সংরক্ষণ এবং সাবমিট করুন",
	"Save & Update": "সংরক্ষণ এবং আপডেট করুন",
	"Saving chat logs directly to your browser's storage is no longer supported. Please take a moment to download and delete your chat logs by clicking the button below. Don't worry, you can easily re-import your chat logs to the backend through": "মাধ্যমে",
	"Scan": "স্ক্যান",
	"Scan complete!": "স্ক্যান সম্পন্ন হয়েছে!",
	"Scan for documents from {{path}}": "ডকুমেন্টসমূহের জন্য {{path}} স্ক্যান করুন",
	"Search": "অনুসন্ধান",
	"Search a model": "",
	"Search Documents": "ডকুমেন্টসমূহ অনুসন্ধান করুন",
	"Search Prompts": "প্রম্পটসমূহ অনুসন্ধান করুন",
	"See readme.md for instructions": "নির্দেশিকার জন্য readme.md দেখুন",
	"See what's new": "নতুন কী আছে দেখুন",
	"Seed": "সীড",
	"Select a mode": "একটি মডেল নির্বাচন করুন",
	"Select a model": "একটি মডেল নির্বাচন করুন",
	"Select an Ollama instance": "একটি Ollama ইন্সট্যান্স নির্বাচন করুন",
	"Send a Message": "একটি মেসেজ পাঠান",
	"Send message": "মেসেজ পাঠান",
	"Server connection verified": "সার্ভার কানেকশন যাচাই করা হয়েছে",
	"Set as default": "ডিফল্ট হিসেবে নির্ধারণ করুন",
	"Set Default Model": "ডিফল্ট মডেল নির্ধারণ করুন",
	"Set Image Size": "ছবির সাইজ নির্ধারণ করুন",
	"Set Steps": "পরবর্তী ধাপসমূহ",
	"Set Title Auto-Generation Model": "শিরোনাম অটোজেনারেশন মডেন নির্ধারণ করুন",
	"Set Voice": "কন্ঠস্বর নির্ধারণ করুন",
	"Settings": "সেটিংসমূহ",
	"Settings saved successfully!": "সেটিংগুলো সফলভাবে সংরক্ষিত হয়েছে",
	"Share": "",
	"Share Chat": "",
	"Share to OpenWebUI Community": "OpenWebUI কমিউনিটিতে শেয়ার করুন",
	"short-summary": "সংক্ষিপ্ত বিবরণ",
	"Show": "দেখান",
	"Show Additional Params": "অতিরিক্ত প্যারামিটারগুলো দেখান",
	"Show shortcuts": "শর্টকাটগুলো দেখান",
	"Showcased creativity": "",
	"sidebar": "সাইডবার",
	"Sign in": "সাইন ইন",
	"Sign Out": "সাইন আউট",
	"Sign up": "সাইন আপ",
	"Signing in": "",
	"Speech recognition error: {{error}}": "স্পিচ রিকগনিশনে সমস্যা: {{error}}",
	"Speech-to-Text Engine": "স্পিচ-টু-টেক্সট ইঞ্জিন",
	"SpeechRecognition API is not supported in this browser.": "এই ব্রাউজার স্পিচরিকগনিশন এপিআই সাপোর্ট করে না।",
	"Stop Sequence": "সিকোয়েন্স থামান",
	"STT Settings": "STT সেটিংস",
	"Submit": "সাবমিট",
	"Subtitle (e.g. about the Roman Empire)": "",
	"Success": "সফল",
	"Successfully updated.": "সফলভাবে আপডেট হয়েছে",
	"Sync All": "সব সিংক্রোনাইজ করুন",
	"System": "সিস্টেম",
	"System Prompt": "সিস্টেম প্রম্পট",
	"Tags": "ট্যাগসমূহ",
	"Tell us more:": "",
	"Temperature": "তাপমাত্রা",
	"Template": "টেম্পলেট",
	"Text Completion": "লেখা সম্পন্নকরণ",
	"Text-to-Speech Engine": "টেক্সট-টু-স্পিচ ইঞ্জিন",
	"Tfs Z": "Tfs Z",
	"Thanks for your feedback!": "",
	"The score should be a value between 0.0 (0%) and 1.0 (100%).": "",
	"Theme": "থিম",
	"This ensures that your valuable conversations are securely saved to your backend database. Thank you!": "এটা নিশ্চিত করে যে, আপনার গুরুত্বপূর্ণ আলোচনা নিরাপদে আপনার ব্যাকএন্ড ডেটাবেজে সংরক্ষিত আছে। ধন্যবাদ!",
	"This setting does not sync across browsers or devices.": "এই সেটিং অন্যন্য ব্রাউজার বা ডিভাইসের সাথে সিঙ্ক্রোনাইজ নয় না।",
	"Thorough explanation": "",
	"Tip: Update multiple variable slots consecutively by pressing the tab key in the chat input after each replacement.": "পরামর্শ: একাধিক ভেরিয়েবল স্লট একের পর এক রিপ্লেস করার জন্য চ্যাট ইনপুটে কিবোর্ডের Tab বাটন ব্যবহার করুন।",
	"Title": "শিরোনাম",
	"Title (e.g. Tell me a fun fact)": "",
	"Title Auto-Generation": "স্বয়ংক্রিয় শিরোনামগঠন",
	"Title Generation Prompt": "শিরোনামগঠন প্রম্পট",
	"to": "প্রতি",
	"To access the available model names for downloading,": "ডাউনলোডের জন্য এভেইলএবল মডেলের নামগুলো এক্সেস করতে,",
	"To access the GGUF models available for downloading,": "ডাউলোডের জন্য এভেইলএবল GGUF মডেলগুলো এক্সেস করতে,",
	"to chat input.": "চ্যাট ইনপুটে",
	"Toggle settings": "সেটিংস টোগল",
	"Toggle sidebar": "সাইডবার টোগল",
	"Top K": "Top K",
	"Top P": "Top P",
	"Trouble accessing Ollama?": "Ollama এক্সেস করতে সমস্যা হচ্ছে?",
	"TTS Settings": "TTS সেটিংসমূহ",
	"Type Hugging Face Resolve (Download) URL": "Hugging Face থেকে ডাউনলোড করার ইউআরএল টাইপ করুন",
	"Uh-oh! There was an issue connecting to {{provider}}.": "ওহ-হো! {{provider}} এর সাথে কানেকশনে সমস্যা হয়েছে।",
	"Unknown File Type '{{file_type}}', but accepting and treating as plain text": "অপরিচিত ফাইল ফরম্যাট '{{file_type}}', তবে প্লেইন টেক্সট হিসেবে গ্রহণ করা হলো",
	"Update and Copy Link": "",
	"Update Embedding Model": "",
	"Update embedding model (e.g. {{model}})": "",
	"Update password": "পাসওয়ার্ড আপডেট করুন",
	"Update Reranking Model": "",
	"Update reranking model (e.g. {{model}})": "",
	"Upload a GGUF model": "একটি GGUF মডেল আপলোড করুন",
	"Upload files": "ফাইলগুলো আপলোড করুন",
	"Upload Progress": "আপলোড হচ্ছে",
	"URL Mode": "ইউআরএল মোড",
	"Use '#' in the prompt input to load and select your documents.": "আপনার ডকুমেন্টসমূহ নির্বাচন করার জন্য আপনার প্রম্পট ইনপুটে '# ব্যবহার করুন।",
	"Use Gravatar": "Gravatar ব্যবহার করুন",
	"Use Initials": "নামের আদ্যক্ষর ব্যবহার করুন",
	"user": "ব্যবহারকারী",
	"User Permissions": "ইউজার পারমিশনসমূহ",
	"Users": "ব্যাবহারকারীগণ",
	"Utilize": "ইউটিলাইজ",
	"Valid time units:": "সময়ের গ্রহণযোগ্য এককসমূহ:",
	"variable": "ভেরিয়েবল",
	"variable to have them replaced with clipboard content.": "ক্লিপবোর্ডের কন্টেন্ট দিয়ে যেই ভেরিয়েবল রিপ্লেস করা যাবে।",
	"Version": "ভার্সন",
	"Warning: If you update or change your embedding model, you will need to re-import all documents.": "",
	"Web": "ওয়েব",
	"Webhook URL": "",
	"WebUI Add-ons": "WebUI এড-অনসমূহ",
	"WebUI Settings": "WebUI সেটিংসমূহ",
	"WebUI will make requests to": "WebUI যেখানে রিকোয়েস্ট পাঠাবে",
	"What’s New in": "এতে নতুন কী",
	"When history is turned off, new chats on this browser won't appear in your history on any of your devices.": "যদি হিস্টোরি বন্ধ থাকে তাহলে এই ব্রাউজারের নতুন চ্যাটগুলো আপনার কোন ডিভাইসের হিস্টোরিতেই দেখা যাবে না।",
	"Whisper (Local)": "Whisper (লোকাল)",
	"Write a prompt suggestion (e.g. Who are you?)": "একটি প্রম্পট সাজেশন লিখুন (যেমন Who are you?)",
	"Write a summary in 50 words that summarizes [topic or keyword].": "৫০ শব্দের মধ্যে [topic or keyword] এর একটি সারসংক্ষেপ লিখুন।",
	"You": "আপনি",
	"You have no archived conversations.": "",
	"You have shared this chat": "",
	"You're a helpful assistant.": "আপনি একজন উপকারী এসিস্ট্যান্ট",
	"You're now logged in.": "আপনি এখন লগইন করা অবস্থায় আছেন",
	"Youtube": ""
}<|MERGE_RESOLUTION|>--- conflicted
+++ resolved
@@ -233,10 +233,7 @@
 	"Manage Ollama Models": "Ollama মডেলসূহ ব্যবস্থাপনা করুন",
 	"Max Tokens": "সর্বোচ্চ টোকন",
 	"Maximum of 3 models can be downloaded simultaneously. Please try again later.": "একসঙ্গে সর্বোচ্চ তিনটি মডেল ডাউনলোড করা যায়। দয়া করে পরে আবার চেষ্টা করুন।",
-<<<<<<< HEAD
 	"Messages you send after creating your link won't be shared. Users with the URL will beable to view the shared chat.": "",
-=======
->>>>>>> 5cf62139
 	"Minimum Score": "",
 	"Mirostat": "Mirostat",
 	"Mirostat Eta": "Mirostat Eta",
