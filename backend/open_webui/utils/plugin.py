--- conflicted
+++ resolved
@@ -259,11 +259,7 @@
             if dependencies := frontmatter.get("requirements"):
                 all_dependencies += f"{dependencies}, "
         for tool in tool_list:
-<<<<<<< HEAD
-            # Only install requirements for admin tools
-=======
-            # Skip MCP tools (they run externally) and only install requirements for admin tools
->>>>>>> 57a7ce76
+
             if tool.user and tool.user.role == "admin":
                 frontmatter = extract_frontmatter(replace_imports(tool.content))
                 if dependencies := frontmatter.get("requirements"):
